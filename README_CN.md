<<<<<<< HEAD
<div align="center">

![Genesis](imgs/big_text.png)

![Teaser](imgs/teaser.png)

[![PyPI - Version](https://img.shields.io/pypi/v/genesis-world)](https://pypi.org/project/genesis-world/)
[![PyPI - Downloads](https://img.shields.io/pypi/dm/genesis-world)](https://pypi.org/project/genesis-world/)
[![GitHub Issues](https://img.shields.io/github/issues/Genesis-Embodied-AI/Genesis)](https://github.com/Genesis-Embodied-AI/Genesis/issues)
[![GitHub Discussions](https://img.shields.io/github/discussions/Genesis-Embodied-AI/Genesis)](https://github.com/Genesis-Embodied-AI/Genesis/discussions)

[![README in English](https://img.shields.io/badge/English-d9d9d9)](./README.md)
[![简体中文版自述文件](https://img.shields.io/badge/简体中文-d9d9d9)](./README_CN.md)
[![日本語版 README](https://img.shields.io/badge/日本語-d9d9d9)](./README_JA.md)

</div>

# Genesis 通用物理引擎

## 目录

1. [概述](#概述)
2. [主要特点](#主要特点)
3. [快速入门](#快速入门)
4. [参与贡献](#参与贡献)
5. [帮助支持](#帮助支持)
6. [许可证与致谢](#许可证和致谢)
7. [相关论文](#genesis-背后的论文)
8. [引用](#引用)

## 概述

Genesis 是专为 *机器人/嵌入式 AI/物理 AI* 应用设计的通用物理平台，集成了以下核心功能：

- **通用物理引擎**: 从底层重建,支持多种材料和物理现象模拟
- **机器人模拟平台**: 轻量、高速、Python友好的开发环境
- **真实感渲染**: 内置光线追踪渲染系统
- **生成数据引擎**: 自然语言驱动的多模态数据生成

我们的长期使命:

- 降低物理模拟使用门槛
- 统一各类物理求解器
- 实现数据生成自动化

项目主页: <https://genesis-embodied-ai.github.io/>

## 主要特点

- **速度**：Genesis 提供了前所未有的模拟速度——在单个 RTX 4090 上模拟 Franka 机器人手臂时超过 4300 万 FPS（比实时快 430,000 倍）。
- **跨平台**：Genesis 原生运行在不同系统（Linux、MacOS、Windows）和不同计算后端（CPU、Nvidia GPU、AMD GPU、Apple Metal）上。
- **各种物理求解器的统一**：Genesis 开发了一个统一的模拟框架，集成了各种物理求解器：刚体、MPM、SPH、FEM、PBD、稳定流体。
- **支持广泛的材料模型**：Genesis 支持刚体和关节体、各种液体、气体现象、可变形物体、薄壳物体和颗粒材料的模拟（及其耦合）。
- **支持广泛的机器人**：机器人手臂、腿式机器人、无人机、*软体机器人*等，并广泛支持加载不同文件类型：`MJCF (.xml)`、`URDF`、`.obj`、`.glb`、`.ply`、`.stl` 等。
- **照片级真实感和高性能光线追踪器**：Genesis 支持基于光线追踪的原生渲染。
- **可微分性**：Genesis 设计为完全兼容可微分模拟。目前，我们的 MPM 求解器和工具求解器是可微分的，其他求解器的可微分性将很快添加（从刚体模拟开始）。
- **基于物理的触觉传感器**：Genesis 包含一个基于物理的可微分 [触觉传感器模拟模块](https://github.com/Genesis-Embodied-AI/DiffTactile)。这将很快集成到公共版本中（预计在 0.3.0 版本中）。
- **用户友好性**：Genesis 设计为尽可能简化模拟的使用。从安装到 API 设计，如果有任何您觉得不直观或难以使用的地方，请 [告诉我们](https://github.com/Genesis-Embodied-AI/Genesis/issues)。

## 快速入门

### 安装

Genesis 可通过 PyPI 获取：

```bash
pip install genesis-world  # 需要 Python >=3.9
```

同时需要按照[官方指南](https://pytorch.org/get-started/locally/)安装 PyTorch。

### Docker 支持

如果您想通过 Docker 使用 Genesis，您可以首先构建 Docker 镜像，命令如下：

```bash
docker build -t genesis -f docker/Dockerfile docker
```

然后，您可以在 Docker 镜像内运行示例代码（挂载到 `/workspace/examples`）：

```bash
xhost +local:root # 允许容器访问显示器

docker run --gpus all --rm -it \
-e DISPLAY=$DISPLAY \
-v /tmp/.X11-unix/:/tmp/.X11-unix \
-v $PWD:/workspace \
genesis
```

### 文档

- [英文文档](https://genesis-world.readthedocs.io/en/latest/user_guide/index.html)
- [中文文档](https://genesis-world.readthedocs.io/zh-cn/latest/user_guide/index.html)

## 参与贡献

Genesis 项目的目标是构建一个完全透明、用户友好的生态系统，让来自机器人和计算机图形学的贡献者 **共同创建一个高效、真实（物理和视觉上）的虚拟世界，用于机器人研究及其他领域**。

我们真诚地欢迎来自社区的 *任何形式的贡献*，以使世界对机器人更友好。从 **新功能的拉取请求**、**错误报告**，到甚至是使 Genesis API 更直观的微小 **建议**，我们都全心全意地感谢！

## 帮助支持

- 请使用 Github [Issues](https://github.com/Genesis-Embodied-AI/Genesis/issues) 报告错误和提出功能请求。

- 请使用 GitHub [Discussions](https://github.com/Genesis-Embodied-AI/Genesis/discussions) 讨论想法和提问。

## 许可证和致谢

Genesis 源代码根据 Apache 2.0 许可证授权。
没有这些令人惊叹的开源项目，Genesis 的开发是不可能的：

- [Taichi](https://github.com/taichi-dev/taichi)：提供高性能跨平台计算后端。感谢 taichi 的所有成员提供的技术支持！
- [FluidLab](https://github.com/zhouxian/FluidLab) 提供参考 MPM 求解器实现
- [SPH_Taichi](https://github.com/erizmr/SPH_Taichi) 提供参考 SPH 求解器实现
- [Ten Minute Physics](https://matthias-research.github.io/pages/tenMinutePhysics/index.html) 和 [PBF3D](https://github.com/WASD4959/PBF3D) 提供参考 PBD 求解器实现
- [MuJoCo](https://github.com/google-deepmind/mujoco) 和 [Brax](https://github.com/google/brax) 提供刚体动力学参考
- [libccd](https://github.com/danfis/libccd) 提供碰撞检测参考
- [PyRender](https://github.com/mmatl/pyrender) 提供基于光栅化的渲染器
- [LuisaCompute](https://github.com/LuisaGroup/LuisaCompute) 和 [LuisaRender](https://github.com/LuisaGroup/LuisaRender) 提供其光线追踪 DSL
- [trimesh](https://github.com/mikedh/trimesh)、[PyMeshLab](https://github.com/cnr-isti-vclab/PyMeshLab) 和 [CoACD](https://github.com/SarahWeiii/CoACD) 提供几何处理

## Genesis 背后的论文

Genesis 是一个大规模的努力，将各种现有和正在进行的研究工作的最先进技术集成到一个系统中。这里我们列出了一些对 Genesis 项目有贡献的论文（非详尽列表）：

- Xian, Zhou, et al. "Fluidlab: A differentiable environment for benchmarking complex fluid manipulation." arXiv preprint arXiv:2303.02346 (2023).
- Xu, Zhenjia, et al. "Roboninja: Learning an adaptive cutting policy for multi-material objects." arXiv preprint arXiv:2302.11553 (2023).
- Wang, Yufei, et al. "Robogen: Towards unleashing infinite data for automated robot learning via generative simulation." arXiv preprint arXiv:2311.01455 (2023).
- Wang, Tsun-Hsuan, et al. "Softzoo: A soft robot co-design benchmark for locomotion in diverse environments." arXiv preprint arXiv:2303.09555 (2023).
- Wang, Tsun-Hsuan Johnson, et al. "Diffusebot: Breeding soft robots with physics-augmented generative diffusion models." Advances in Neural Information Processing Systems 36 (2023): 44398-44423.
- Katara, Pushkal, Zhou Xian, and Katerina Fragkiadaki. "Gen2sim: Scaling up robot learning in simulation with generative models." 2024 IEEE International Conference on Robotics and Automation (ICRA). IEEE, 2024.
- Si, Zilin, et al. "DiffTactile: A Physics-based Differentiable Tactile Simulator for Contact-rich Robotic Manipulation." arXiv preprint arXiv:2403.08716 (2024).
- Wang, Yian, et al. "Thin-Shell Object Manipulations With Differentiable Physics Simulations." arXiv preprint arXiv:2404.00451 (2024).
- Lin, Chunru, et al. "UBSoft: A Simulation Platform for Robotic Skill Learning in Unbounded Soft Environments." arXiv preprint arXiv:2411.12711 (2024).
- Zhou, Wenyang, et al. "EMDM: Efficient motion diffusion model for fast and high-quality motion generation." European Conference on Computer Vision. Springer, Cham, 2025.
- Qiao, Yi-Ling, Junbang Liang, Vladlen Koltun, and Ming C. Lin. "Scalable differentiable physics for learning and control." International Conference on Machine Learning. PMLR, 2020.
- Qiao, Yi-Ling, Junbang Liang, Vladlen Koltun, and Ming C. Lin. "Efficient differentiable simulation of articulated bodies." In International Conference on Machine Learning, PMLR, 2021.
- Qiao, Yi-Ling, Junbang Liang, Vladlen Koltun, and Ming Lin. "Differentiable simulation of soft multi-body systems." Advances in Neural Information Processing Systems 34 (2021).
- Wan, Weilin, et al. "Tlcontrol: Trajectory and language control for human motion synthesis." arXiv preprint arXiv:2311.17135 (2023).
- Wang, Yian, et al. "Architect: Generating Vivid and Interactive 3D Scenes with Hierarchical 2D Inpainting." arXiv preprint arXiv:2411.09823 (2024).
- Zheng, Shaokun, et al. "LuisaRender: A high-performance rendering framework with layered and unified interfaces on stream architectures." ACM Transactions on Graphics (TOG) 41.6 (2022): 1-19.
- Fan, Yingruo, et al. "Faceformer: Speech-driven 3d facial animation with transformers." Proceedings of the IEEE/CVF Conference on Computer Vision and Pattern Recognition. 2022.
- Wu, Sichun, Kazi Injamamul Haque, and Zerrin Yumak. "ProbTalk3D: Non-Deterministic Emotion Controllable Speech-Driven 3D Facial Animation Synthesis Using VQ-VAE." Proceedings of the 17th ACM SIGGRAPH Conference on Motion, Interaction, and Games. 2024.
- Dou, Zhiyang, et al. "C· ase: Learning conditional adversarial skill embeddings for physics-based characters." SIGGRAPH Asia 2023 Conference Papers. 2023.

... 以及许多正在进行的工作。

## 引用

如果您在研究中使用了 Genesis，我们将非常感谢您引用它。我们仍在撰写技术报告，在其公开之前，您可以考虑引用：

```bibtex
@software{Genesis,
  author = {Genesis Authors},
  title = {Genesis: A Universal and Generative Physics Engine for Robotics and Beyond},
  month = {December},
  year = {2024},
  url = {https://github.com/Genesis-Embodied-AI/Genesis}
}
```
=======
![Genesis](imgs/big_text.png)

![Teaser](imgs/teaser.png)

[![PyPI - Version](https://img.shields.io/pypi/v/genesis-world)](https://pypi.org/project/genesis-world/)
[![PyPI - Downloads](https://img.shields.io/pypi/dm/genesis-world)](https://pypi.org/project/genesis-world/)
[![GitHub Issues](https://img.shields.io/github/issues/Genesis-Embodied-AI/Genesis)](https://github.com/Genesis-Embodied-AI/Genesis/issues)
[![GitHub Discussions](https://img.shields.io/github/discussions/Genesis-Embodied-AI/Genesis)](https://github.com/Genesis-Embodied-AI/Genesis/discussions)

[![README in English](https://img.shields.io/badge/English-d9d9d9)](./README.md)
[![README en Français](https://img.shields.io/badge/Francais-d9d9d9)](./README_FR.md)
[![한국어 README](https://img.shields.io/badge/한국어-d9d9d9)](./README_KR.md)
[![简体中文版自述文件](https://img.shields.io/badge/简体中文-d9d9d9)](./README_CN.md)
[![日本語版 README](https://img.shields.io/badge/日本語-d9d9d9)](./README_JA.md)

# Genesis 通用物理引擎

## 目录

1. [概述](#概述)
2. [主要特点](#主要特点)
3. [快速入门](#快速入门)
4. [参与贡献](#参与贡献)
5. [帮助支持](#帮助支持)
6. [许可证与致谢](#许可证和致谢)
7. [相关论文](#genesis-背后的论文)
8. [引用](#引用)

## 概述

Genesis 是专为 *机器人/嵌入式 AI/物理 AI* 应用设计的通用物理平台，集成了以下核心功能：

- **通用物理引擎**: 从底层重建,支持多种材料和物理现象模拟
- **机器人模拟平台**: 轻量、高速、Python友好的开发环境
- **真实感渲染**: 内置光线追踪渲染系统
- **生成数据引擎**: 自然语言驱动的多模态数据生成

我们的长期使命:

- 降低物理模拟使用门槛
- 统一各类物理求解器
- 实现数据生成自动化

项目主页: <https://genesis-embodied-ai.github.io/>

## 主要特点

- **速度**：Genesis 提供了前所未有的模拟速度——在单个 RTX 4090 上模拟 Franka 机器人手臂时超过 4300 万 FPS（比实时快 430,000 倍）。
- **跨平台**：Genesis 原生运行在不同系统（Linux、MacOS、Windows）和不同计算后端（CPU、Nvidia GPU、AMD GPU、Apple Metal）上。
- **各种物理求解器的统一**：Genesis 开发了一个统一的模拟框架，集成了各种物理求解器：刚体、MPM、SPH、FEM、PBD、稳定流体。
- **支持广泛的材料模型**：Genesis 支持刚体和关节体、各种液体、气体现象、可变形物体、薄壳物体和颗粒材料的模拟（及其耦合）。
- **支持广泛的机器人**：机器人手臂、腿式机器人、无人机、*软体机器人*等，并广泛支持加载不同文件类型：`MJCF (.xml)`、`URDF`、`.obj`、`.glb`、`.ply`、`.stl` 等。
- **照片级真实感和高性能光线追踪器**：Genesis 支持基于光线追踪的原生渲染。
- **可微分性**：Genesis 设计为完全兼容可微分模拟。目前，我们的 MPM 求解器和工具求解器是可微分的，其他求解器的可微分性将很快添加（从刚体模拟开始）。
- **基于物理的触觉传感器**：Genesis 包含一个基于物理的可微分 [触觉传感器模拟模块](https://github.com/Genesis-Embodied-AI/DiffTactile)。这将很快集成到公共版本中（预计在 0.3.0 版本中）。
- **用户友好性**：Genesis 设计为尽可能简化模拟的使用。从安装到 API 设计，如果有任何您觉得不直观或难以使用的地方，请 [告诉我们](https://github.com/Genesis-Embodied-AI/Genesis/issues)。

## 快速入门

### 安装
首先按照[官方指南](https://pytorch.org/get-started/locally/)安装 PyTorch。

然后可通过 PyPI 安装Genesis：
```bash
pip install genesis-world  # 需要 Python >=3.9
```

### Docker 支持

如果您想通过 Docker 使用 Genesis，您可以首先构建 Docker 镜像，命令如下：

```bash
docker build -t genesis -f docker/Dockerfile docker
```

然后，您可以在 Docker 镜像内运行示例代码（挂载到 `/workspace/examples`）：

```bash
xhost +local:root # 允许容器访问显示器

docker run --gpus all --rm -it \
-e DISPLAY=$DISPLAY \
-v /tmp/.X11-unix/:/tmp/.X11-unix \
-v $PWD:/workspace \
genesis
```

### 文档

- [英文文档](https://genesis-world.readthedocs.io/en/latest/user_guide/index.html)
- [中文文档](https://genesis-world.readthedocs.io/zh-cn/latest/user_guide/index.html)

## 参与贡献

Genesis 项目的目标是构建一个完全透明、用户友好的生态系统，让来自机器人和计算机图形学的贡献者 **共同创建一个高效、真实（物理和视觉上）的虚拟世界，用于机器人研究及其他领域**。

我们真诚地欢迎来自社区的 *任何形式的贡献*，以使世界对机器人更友好。从 **新功能的拉取请求**、**错误报告**，到甚至是使 Genesis API 更直观的微小 **建议**，我们都全心全意地感谢！

## 帮助支持

- 请使用 Github [Issues](https://github.com/Genesis-Embodied-AI/Genesis/issues) 报告错误和提出功能请求。

- 请使用 GitHub [Discussions](https://github.com/Genesis-Embodied-AI/Genesis/discussions) 讨论想法和提问。

## 许可证和致谢

Genesis 源代码根据 Apache 2.0 许可证授权。
没有这些令人惊叹的开源项目，Genesis 的开发是不可能的：

- [Taichi](https://github.com/taichi-dev/taichi)：提供高性能跨平台计算后端。感谢 taichi 的所有成员提供的技术支持！
- [FluidLab](https://github.com/zhouxian/FluidLab) 提供参考 MPM 求解器实现
- [SPH_Taichi](https://github.com/erizmr/SPH_Taichi) 提供参考 SPH 求解器实现
- [Ten Minute Physics](https://matthias-research.github.io/pages/tenMinutePhysics/index.html) 和 [PBF3D](https://github.com/WASD4959/PBF3D) 提供参考 PBD 求解器实现
- [MuJoCo](https://github.com/google-deepmind/mujoco) 和 [Brax](https://github.com/google/brax) 提供刚体动力学参考
- [libccd](https://github.com/danfis/libccd) 提供碰撞检测参考
- [PyRender](https://github.com/mmatl/pyrender) 提供基于光栅化的渲染器
- [LuisaCompute](https://github.com/LuisaGroup/LuisaCompute) 和 [LuisaRender](https://github.com/LuisaGroup/LuisaRender) 提供其光线追踪 DSL
- [trimesh](https://github.com/mikedh/trimesh)、[PyMeshLab](https://github.com/cnr-isti-vclab/PyMeshLab) 和 [CoACD](https://github.com/SarahWeiii/CoACD) 提供几何处理

## Genesis 背后的论文

Genesis 是一个大规模的努力，将各种现有和正在进行的研究工作的最先进技术集成到一个系统中。这里我们列出了一些对 Genesis 项目有贡献的论文（非详尽列表）：

- Xian, Zhou, et al. "Fluidlab: A differentiable environment for benchmarking complex fluid manipulation." arXiv preprint arXiv:2303.02346 (2023).
- Xu, Zhenjia, et al. "Roboninja: Learning an adaptive cutting policy for multi-material objects." arXiv preprint arXiv:2302.11553 (2023).
- Wang, Yufei, et al. "Robogen: Towards unleashing infinite data for automated robot learning via generative simulation." arXiv preprint arXiv:2311.01455 (2023).
- Wang, Tsun-Hsuan, et al. "Softzoo: A soft robot co-design benchmark for locomotion in diverse environments." arXiv preprint arXiv:2303.09555 (2023).
- Wang, Tsun-Hsuan Johnson, et al. "Diffusebot: Breeding soft robots with physics-augmented generative diffusion models." Advances in Neural Information Processing Systems 36 (2023): 44398-44423.
- Katara, Pushkal, Zhou Xian, and Katerina Fragkiadaki. "Gen2sim: Scaling up robot learning in simulation with generative models." 2024 IEEE International Conference on Robotics and Automation (ICRA). IEEE, 2024.
- Si, Zilin, et al. "DiffTactile: A Physics-based Differentiable Tactile Simulator for Contact-rich Robotic Manipulation." arXiv preprint arXiv:2403.08716 (2024).
- Wang, Yian, et al. "Thin-Shell Object Manipulations With Differentiable Physics Simulations." arXiv preprint arXiv:2404.00451 (2024).
- Lin, Chunru, et al. "UBSoft: A Simulation Platform for Robotic Skill Learning in Unbounded Soft Environments." arXiv preprint arXiv:2411.12711 (2024).
- Zhou, Wenyang, et al. "EMDM: Efficient motion diffusion model for fast and high-quality motion generation." European Conference on Computer Vision. Springer, Cham, 2025.
- Qiao, Yi-Ling, Junbang Liang, Vladlen Koltun, and Ming C. Lin. "Scalable differentiable physics for learning and control." International Conference on Machine Learning. PMLR, 2020.
- Qiao, Yi-Ling, Junbang Liang, Vladlen Koltun, and Ming C. Lin. "Efficient differentiable simulation of articulated bodies." In International Conference on Machine Learning, PMLR, 2021.
- Qiao, Yi-Ling, Junbang Liang, Vladlen Koltun, and Ming Lin. "Differentiable simulation of soft multi-body systems." Advances in Neural Information Processing Systems 34 (2021).
- Wan, Weilin, et al. "Tlcontrol: Trajectory and language control for human motion synthesis." arXiv preprint arXiv:2311.17135 (2023).
- Wang, Yian, et al. "Architect: Generating Vivid and Interactive 3D Scenes with Hierarchical 2D Inpainting." arXiv preprint arXiv:2411.09823 (2024).
- Zheng, Shaokun, et al. "LuisaRender: A high-performance rendering framework with layered and unified interfaces on stream architectures." ACM Transactions on Graphics (TOG) 41.6 (2022): 1-19.
- Fan, Yingruo, et al. "Faceformer: Speech-driven 3d facial animation with transformers." Proceedings of the IEEE/CVF Conference on Computer Vision and Pattern Recognition. 2022.
- Wu, Sichun, Kazi Injamamul Haque, and Zerrin Yumak. "ProbTalk3D: Non-Deterministic Emotion Controllable Speech-Driven 3D Facial Animation Synthesis Using VQ-VAE." Proceedings of the 17th ACM SIGGRAPH Conference on Motion, Interaction, and Games. 2024.
- Dou, Zhiyang, et al. "C· ase: Learning conditional adversarial skill embeddings for physics-based characters." SIGGRAPH Asia 2023 Conference Papers. 2023.

... 以及许多正在进行的工作。

## 引用

如果您在研究中使用了 Genesis，我们将非常感谢您引用它。我们仍在撰写技术报告，在其公开之前，您可以考虑引用：

```bibtex
@software{Genesis,
  author = {Genesis Authors},
  title = {Genesis: A Universal and Generative Physics Engine for Robotics and Beyond},
  month = {December},
  year = {2024},
  url = {https://github.com/Genesis-Embodied-AI/Genesis}
}
```
>>>>>>> 3dd4295f
<|MERGE_RESOLUTION|>--- conflicted
+++ resolved
@@ -1,167 +1,3 @@
-<<<<<<< HEAD
-<div align="center">
-
-![Genesis](imgs/big_text.png)
-
-![Teaser](imgs/teaser.png)
-
-[![PyPI - Version](https://img.shields.io/pypi/v/genesis-world)](https://pypi.org/project/genesis-world/)
-[![PyPI - Downloads](https://img.shields.io/pypi/dm/genesis-world)](https://pypi.org/project/genesis-world/)
-[![GitHub Issues](https://img.shields.io/github/issues/Genesis-Embodied-AI/Genesis)](https://github.com/Genesis-Embodied-AI/Genesis/issues)
-[![GitHub Discussions](https://img.shields.io/github/discussions/Genesis-Embodied-AI/Genesis)](https://github.com/Genesis-Embodied-AI/Genesis/discussions)
-
-[![README in English](https://img.shields.io/badge/English-d9d9d9)](./README.md)
-[![简体中文版自述文件](https://img.shields.io/badge/简体中文-d9d9d9)](./README_CN.md)
-[![日本語版 README](https://img.shields.io/badge/日本語-d9d9d9)](./README_JA.md)
-
-</div>
-
-# Genesis 通用物理引擎
-
-## 目录
-
-1. [概述](#概述)
-2. [主要特点](#主要特点)
-3. [快速入门](#快速入门)
-4. [参与贡献](#参与贡献)
-5. [帮助支持](#帮助支持)
-6. [许可证与致谢](#许可证和致谢)
-7. [相关论文](#genesis-背后的论文)
-8. [引用](#引用)
-
-## 概述
-
-Genesis 是专为 *机器人/嵌入式 AI/物理 AI* 应用设计的通用物理平台，集成了以下核心功能：
-
-- **通用物理引擎**: 从底层重建,支持多种材料和物理现象模拟
-- **机器人模拟平台**: 轻量、高速、Python友好的开发环境
-- **真实感渲染**: 内置光线追踪渲染系统
-- **生成数据引擎**: 自然语言驱动的多模态数据生成
-
-我们的长期使命:
-
-- 降低物理模拟使用门槛
-- 统一各类物理求解器
-- 实现数据生成自动化
-
-项目主页: <https://genesis-embodied-ai.github.io/>
-
-## 主要特点
-
-- **速度**：Genesis 提供了前所未有的模拟速度——在单个 RTX 4090 上模拟 Franka 机器人手臂时超过 4300 万 FPS（比实时快 430,000 倍）。
-- **跨平台**：Genesis 原生运行在不同系统（Linux、MacOS、Windows）和不同计算后端（CPU、Nvidia GPU、AMD GPU、Apple Metal）上。
-- **各种物理求解器的统一**：Genesis 开发了一个统一的模拟框架，集成了各种物理求解器：刚体、MPM、SPH、FEM、PBD、稳定流体。
-- **支持广泛的材料模型**：Genesis 支持刚体和关节体、各种液体、气体现象、可变形物体、薄壳物体和颗粒材料的模拟（及其耦合）。
-- **支持广泛的机器人**：机器人手臂、腿式机器人、无人机、*软体机器人*等，并广泛支持加载不同文件类型：`MJCF (.xml)`、`URDF`、`.obj`、`.glb`、`.ply`、`.stl` 等。
-- **照片级真实感和高性能光线追踪器**：Genesis 支持基于光线追踪的原生渲染。
-- **可微分性**：Genesis 设计为完全兼容可微分模拟。目前，我们的 MPM 求解器和工具求解器是可微分的，其他求解器的可微分性将很快添加（从刚体模拟开始）。
-- **基于物理的触觉传感器**：Genesis 包含一个基于物理的可微分 [触觉传感器模拟模块](https://github.com/Genesis-Embodied-AI/DiffTactile)。这将很快集成到公共版本中（预计在 0.3.0 版本中）。
-- **用户友好性**：Genesis 设计为尽可能简化模拟的使用。从安装到 API 设计，如果有任何您觉得不直观或难以使用的地方，请 [告诉我们](https://github.com/Genesis-Embodied-AI/Genesis/issues)。
-
-## 快速入门
-
-### 安装
-
-Genesis 可通过 PyPI 获取：
-
-```bash
-pip install genesis-world  # 需要 Python >=3.9
-```
-
-同时需要按照[官方指南](https://pytorch.org/get-started/locally/)安装 PyTorch。
-
-### Docker 支持
-
-如果您想通过 Docker 使用 Genesis，您可以首先构建 Docker 镜像，命令如下：
-
-```bash
-docker build -t genesis -f docker/Dockerfile docker
-```
-
-然后，您可以在 Docker 镜像内运行示例代码（挂载到 `/workspace/examples`）：
-
-```bash
-xhost +local:root # 允许容器访问显示器
-
-docker run --gpus all --rm -it \
--e DISPLAY=$DISPLAY \
--v /tmp/.X11-unix/:/tmp/.X11-unix \
--v $PWD:/workspace \
-genesis
-```
-
-### 文档
-
-- [英文文档](https://genesis-world.readthedocs.io/en/latest/user_guide/index.html)
-- [中文文档](https://genesis-world.readthedocs.io/zh-cn/latest/user_guide/index.html)
-
-## 参与贡献
-
-Genesis 项目的目标是构建一个完全透明、用户友好的生态系统，让来自机器人和计算机图形学的贡献者 **共同创建一个高效、真实（物理和视觉上）的虚拟世界，用于机器人研究及其他领域**。
-
-我们真诚地欢迎来自社区的 *任何形式的贡献*，以使世界对机器人更友好。从 **新功能的拉取请求**、**错误报告**，到甚至是使 Genesis API 更直观的微小 **建议**，我们都全心全意地感谢！
-
-## 帮助支持
-
-- 请使用 Github [Issues](https://github.com/Genesis-Embodied-AI/Genesis/issues) 报告错误和提出功能请求。
-
-- 请使用 GitHub [Discussions](https://github.com/Genesis-Embodied-AI/Genesis/discussions) 讨论想法和提问。
-
-## 许可证和致谢
-
-Genesis 源代码根据 Apache 2.0 许可证授权。
-没有这些令人惊叹的开源项目，Genesis 的开发是不可能的：
-
-- [Taichi](https://github.com/taichi-dev/taichi)：提供高性能跨平台计算后端。感谢 taichi 的所有成员提供的技术支持！
-- [FluidLab](https://github.com/zhouxian/FluidLab) 提供参考 MPM 求解器实现
-- [SPH_Taichi](https://github.com/erizmr/SPH_Taichi) 提供参考 SPH 求解器实现
-- [Ten Minute Physics](https://matthias-research.github.io/pages/tenMinutePhysics/index.html) 和 [PBF3D](https://github.com/WASD4959/PBF3D) 提供参考 PBD 求解器实现
-- [MuJoCo](https://github.com/google-deepmind/mujoco) 和 [Brax](https://github.com/google/brax) 提供刚体动力学参考
-- [libccd](https://github.com/danfis/libccd) 提供碰撞检测参考
-- [PyRender](https://github.com/mmatl/pyrender) 提供基于光栅化的渲染器
-- [LuisaCompute](https://github.com/LuisaGroup/LuisaCompute) 和 [LuisaRender](https://github.com/LuisaGroup/LuisaRender) 提供其光线追踪 DSL
-- [trimesh](https://github.com/mikedh/trimesh)、[PyMeshLab](https://github.com/cnr-isti-vclab/PyMeshLab) 和 [CoACD](https://github.com/SarahWeiii/CoACD) 提供几何处理
-
-## Genesis 背后的论文
-
-Genesis 是一个大规模的努力，将各种现有和正在进行的研究工作的最先进技术集成到一个系统中。这里我们列出了一些对 Genesis 项目有贡献的论文（非详尽列表）：
-
-- Xian, Zhou, et al. "Fluidlab: A differentiable environment for benchmarking complex fluid manipulation." arXiv preprint arXiv:2303.02346 (2023).
-- Xu, Zhenjia, et al. "Roboninja: Learning an adaptive cutting policy for multi-material objects." arXiv preprint arXiv:2302.11553 (2023).
-- Wang, Yufei, et al. "Robogen: Towards unleashing infinite data for automated robot learning via generative simulation." arXiv preprint arXiv:2311.01455 (2023).
-- Wang, Tsun-Hsuan, et al. "Softzoo: A soft robot co-design benchmark for locomotion in diverse environments." arXiv preprint arXiv:2303.09555 (2023).
-- Wang, Tsun-Hsuan Johnson, et al. "Diffusebot: Breeding soft robots with physics-augmented generative diffusion models." Advances in Neural Information Processing Systems 36 (2023): 44398-44423.
-- Katara, Pushkal, Zhou Xian, and Katerina Fragkiadaki. "Gen2sim: Scaling up robot learning in simulation with generative models." 2024 IEEE International Conference on Robotics and Automation (ICRA). IEEE, 2024.
-- Si, Zilin, et al. "DiffTactile: A Physics-based Differentiable Tactile Simulator for Contact-rich Robotic Manipulation." arXiv preprint arXiv:2403.08716 (2024).
-- Wang, Yian, et al. "Thin-Shell Object Manipulations With Differentiable Physics Simulations." arXiv preprint arXiv:2404.00451 (2024).
-- Lin, Chunru, et al. "UBSoft: A Simulation Platform for Robotic Skill Learning in Unbounded Soft Environments." arXiv preprint arXiv:2411.12711 (2024).
-- Zhou, Wenyang, et al. "EMDM: Efficient motion diffusion model for fast and high-quality motion generation." European Conference on Computer Vision. Springer, Cham, 2025.
-- Qiao, Yi-Ling, Junbang Liang, Vladlen Koltun, and Ming C. Lin. "Scalable differentiable physics for learning and control." International Conference on Machine Learning. PMLR, 2020.
-- Qiao, Yi-Ling, Junbang Liang, Vladlen Koltun, and Ming C. Lin. "Efficient differentiable simulation of articulated bodies." In International Conference on Machine Learning, PMLR, 2021.
-- Qiao, Yi-Ling, Junbang Liang, Vladlen Koltun, and Ming Lin. "Differentiable simulation of soft multi-body systems." Advances in Neural Information Processing Systems 34 (2021).
-- Wan, Weilin, et al. "Tlcontrol: Trajectory and language control for human motion synthesis." arXiv preprint arXiv:2311.17135 (2023).
-- Wang, Yian, et al. "Architect: Generating Vivid and Interactive 3D Scenes with Hierarchical 2D Inpainting." arXiv preprint arXiv:2411.09823 (2024).
-- Zheng, Shaokun, et al. "LuisaRender: A high-performance rendering framework with layered and unified interfaces on stream architectures." ACM Transactions on Graphics (TOG) 41.6 (2022): 1-19.
-- Fan, Yingruo, et al. "Faceformer: Speech-driven 3d facial animation with transformers." Proceedings of the IEEE/CVF Conference on Computer Vision and Pattern Recognition. 2022.
-- Wu, Sichun, Kazi Injamamul Haque, and Zerrin Yumak. "ProbTalk3D: Non-Deterministic Emotion Controllable Speech-Driven 3D Facial Animation Synthesis Using VQ-VAE." Proceedings of the 17th ACM SIGGRAPH Conference on Motion, Interaction, and Games. 2024.
-- Dou, Zhiyang, et al. "C· ase: Learning conditional adversarial skill embeddings for physics-based characters." SIGGRAPH Asia 2023 Conference Papers. 2023.
-
-... 以及许多正在进行的工作。
-
-## 引用
-
-如果您在研究中使用了 Genesis，我们将非常感谢您引用它。我们仍在撰写技术报告，在其公开之前，您可以考虑引用：
-
-```bibtex
-@software{Genesis,
-  author = {Genesis Authors},
-  title = {Genesis: A Universal and Generative Physics Engine for Robotics and Beyond},
-  month = {December},
-  year = {2024},
-  url = {https://github.com/Genesis-Embodied-AI/Genesis}
-}
-```
-=======
 ![Genesis](imgs/big_text.png)
 
 ![Teaser](imgs/teaser.png)
@@ -319,5 +155,4 @@
   year = {2024},
   url = {https://github.com/Genesis-Embodied-AI/Genesis}
 }
-```
->>>>>>> 3dd4295f
+```